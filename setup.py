from setuptools import setup, find_packages



with open("README.md", "r", encoding="utf-8") as fh:
    long_description = fh.read()

setup(
    name='lit_ecology_classifier',
<<<<<<< HEAD
    version='0.2.4',
=======
    version='1.1.6',
>>>>>>> 9d4fa016
    description='Image Classifier optimised for ecology use-cases',
    packages=find_packages(),
    long_description=long_description,
    long_description_content_type="text/markdown",
    install_requires=[
        'torch',
        'torchvision',
        'torchaudio ',
        'lightning',
        'numpy',
        'scipy',
        'pandas',
        'matplotlib',
        'timm',
        'safetensors',
        'scikit-learn'
        # Add other dependencies here
    ],
    entry_points={
        'console_scripts': [
            'lit_ecology_classifier=lit_ecology_classifier.main:main',
        ],
    },
    author='Benno Kaech',
    author_email='your.email@example.com',
    url='https://github.com/kaechb/lit_ecology_classifier',
    classifiers=[
        'Programming Language :: Python :: 3',
        'License :: OSI Approved :: MIT License',
        'Operating System :: OS Independent',
    ],
    python_requires='>=3.6',
)<|MERGE_RESOLUTION|>--- conflicted
+++ resolved
@@ -7,11 +7,7 @@
 
 setup(
     name='lit_ecology_classifier',
-<<<<<<< HEAD
-    version='0.2.4',
-=======
     version='1.1.6',
->>>>>>> 9d4fa016
     description='Image Classifier optimised for ecology use-cases',
     packages=find_packages(),
     long_description=long_description,
